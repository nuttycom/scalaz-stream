--- conflicted
+++ resolved
@@ -205,16 +205,10 @@
       case Done(_) => ()
     }
 
-<<<<<<< HEAD
-    private def run(s: Process[Task, A], actor: Actor[Msg]): Unit = {
-      //todo: rather need to memoize recv here
-      //step = -\/(s.cleanup)
-      s.runStep.runAsyncInterruptibly ({ cb => actor ! Ready(this, cb) },cleanup)
-=======
     private def runStep(p: Process[Task,A], actor: Actor[Msg]): Unit = {
       val interrupt = runStepAsyncInterruptibly[A](p, step => actor ! StepCompleted(this, step))
+      //step = -\/(s.cleanup)
       state = Running(interrupt)
->>>>>>> cc4455fe
     }
   }
 
